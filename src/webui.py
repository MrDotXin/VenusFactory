--- conflicted
+++ resolved
@@ -12,13 +12,8 @@
 from web.function_predict_tab import create_protein_function_tab
 from web.chat_tab import create_chat_tab
 from web.venus_factory_tool_tab import create_easy_use_tab
-<<<<<<< HEAD
 from web.venus_factory_download_tab import create_tool_download_tab
 from web.dash_viewer import run_dash_server
-=======
-
-
->>>>>>> b9bd19f2
 def load_constant():
     """Load constant values from config files"""
     try:
