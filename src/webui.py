--- conflicted
+++ resolved
@@ -9,11 +9,9 @@
 from web.manual_tab import create_manual_tab
 from web.zero_shot_tab import create_zero_shot_tab
 from web.function_predict_tab import create_protein_function_tab
-<<<<<<< HEAD
 from web.chat_tab import create_chat_tab
-=======
 from web.venus_factory_tool_tab import create_easy_use_tab
->>>>>>> 8ba2d4b2
+
 
 def load_constant():
     """Load constant values from config files"""
